[build-system]
requires = [
  "setuptools>=42",
  "wheel",
  "scikit-build-core>=0.3.3",
  "pybind11",
  "pybind11-global",
  "numpy",
  "spglib"
]
build-backend = "scikit_build_core.build"

[project]
name = "hetbuilder"
readme = "README.md"
authors = [
  { name = "Roman Kempt", email = "roman.kempt@web.de" },
]
<<<<<<< HEAD
requires-python = "==3.11"
dynamic = ["dependencies", "version"]
=======
requires-python = ">=3.11"
version = "0.8.1"
dynamic = ["dependencies"]
>>>>>>> b64ee254

[tool.setuptools.dynamic]
dependencies = {file = ["requirements.txt"]}
version = {attr = "package.__version"}

[tool.scikit-build]
wheel.expand-macos-universal-tags = true


<|MERGE_RESOLUTION|>--- conflicted
+++ resolved
@@ -16,14 +16,9 @@
 authors = [
   { name = "Roman Kempt", email = "roman.kempt@web.de" },
 ]
-<<<<<<< HEAD
-requires-python = "==3.11"
-dynamic = ["dependencies", "version"]
-=======
 requires-python = ">=3.11"
 version = "0.8.1"
 dynamic = ["dependencies"]
->>>>>>> b64ee254
 
 [tool.setuptools.dynamic]
 dependencies = {file = ["requirements.txt"]}
